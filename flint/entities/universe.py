--- conflicted
+++ resolved
@@ -103,7 +103,6 @@
         """The mission base entry for this base."""
         return missions.get_mbases().get(self.nickname)
 
-<<<<<<< HEAD
     def rumors(self, markup='html') -> Dict['Faction', Set[str]]:
         """All rumors offered on this base, of the form {faction -> rumors}"""
         lookup = self._markup_formats[markup]
@@ -123,10 +122,7 @@
             return dict(rumors)
         return {}
 
-    def owner(self) -> 'Faction':
-=======
     def owner(self) -> Optional['Faction']:
->>>>>>> 2a110dac
         """The faction which owns this base (its IFF)."""
         if self.has_solar():
             return self.solar().owner()
